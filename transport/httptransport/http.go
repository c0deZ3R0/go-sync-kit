--- conflicted
+++ resolved
@@ -300,11 +300,7 @@
 			h.respondErr(w, r, http.StatusBadRequest, "empty request body")
 			return
 		}
-<<<<<<< HEAD
 		respondWithError(w, r, http.StatusBadRequest, "bad request", h.options)
-=======
-		h.respondErr(w, r, http.StatusBadRequest, "invalid request body: "+err.Error())
->>>>>>> 3822f60e
 		return
 	}
 
