package httptransport

import (
	"context"
	"fmt"
	"time"

	"github.com/c0deZ3R0/go-sync-kit/synckit"
)

// ServerOptions configures the HTTP transport server behavior
type ServerOptions struct {
<<<<<<< HEAD
    // MaxRequestSize is the maximum allowed size of incoming request bodies in bytes (compressed)
    // If 0, defaults to 10MB
    MaxRequestSize int64

    // MaxDecompressedSize is the maximum allowed size of decompressed request bodies in bytes
    // This prevents zip-bomb attacks when handling gzip-compressed requests
    // If 0, defaults to 20MB
    MaxDecompressedSize int64

    // CompressionEnabled enables gzip/deflate compression for responses
    // Responses larger than CompressionThreshold will be compressed
    CompressionEnabled bool
=======
	// MaxRequestSize is the maximum allowed size of incoming request bodies in bytes
	// If 0, defaults to 10MB
	MaxRequestSize int64

	// CompressionEnabled enables gzip/deflate compression for responses
	// Responses larger than CompressionThreshold will be compressed
	CompressionEnabled bool
>>>>>>> 3822f60e

	// CompressionThreshold is the minimum size in bytes before responses are compressed
	// If CompressionEnabled is true and 0, defaults to 1KB
	CompressionThreshold int64

	// RequestTimeout is the maximum duration for processing a single request
	// If 0, defaults to 30 seconds
	RequestTimeout time.Duration

	// ShutdownTimeout is the maximum duration to wait for in-flight requests during shutdown
	// If 0, defaults to 10 seconds
	ShutdownTimeout time.Duration
}

// DefaultServerOptions returns the default server options
func DefaultServerOptions() *ServerOptions {
<<<<<<< HEAD
    return &ServerOptions{
        MaxRequestSize:       10 * 1024 * 1024, // 10MB
        MaxDecompressedSize:  20 * 1024 * 1024, // 20MB
        CompressionEnabled:   true,
        CompressionThreshold: 1024,            // 1KB
        RequestTimeout:       30 * time.Second, // 30s
        ShutdownTimeout:      10 * time.Second, // 10s
    }
=======
	return &ServerOptions{
		MaxRequestSize:       10 * 1024 * 1024, // 10MB
		CompressionEnabled:   true,
		CompressionThreshold: 1024,            // 1KB
		RequestTimeout:       30 * time.Second, // 30s
		ShutdownTimeout:      10 * time.Second, // 10s
	}
>>>>>>> 3822f60e
}

// ClientOptions configures the HTTP transport client behavior
type ClientOptions struct {
	// CompressionEnabled enables sending Accept-Encoding header for gzip/deflate
	CompressionEnabled bool

	// MaxResponseSize is the maximum allowed size of response bodies in bytes
	// If 0, defaults to 10MB
	MaxResponseSize int64

	// RequestTimeout is the maximum duration for a single request including retries
	// If 0, defaults to 30 seconds
	RequestTimeout time.Duration

	// RetryMax is the maximum number of retries for failed requests
	// If 0, defaults to 3
	RetryMax int

	// RetryWaitMin is the minimum time to wait between retries
	// If 0, defaults to 1 second
	RetryWaitMin time.Duration

	// RetryWaitMax is the maximum time to wait between retries
	// If 0, defaults to 30 seconds
	RetryWaitMax time.Duration
}

// DefaultClientOptions returns the default client options
func DefaultClientOptions() *ClientOptions {
	return &ClientOptions{
		CompressionEnabled: true,
		MaxResponseSize:    10 * 1024 * 1024, // 10MB
		RequestTimeout:     30 * time.Second,  // 30s
		RetryMax:          3,                 // 3 retries
		RetryWaitMin:      1 * time.Second,   // 1s
		RetryWaitMax:      30 * time.Second,  // 30s
	}
}

// JSONEvent is a JSON-serializable representation of an Event
type JSONEvent struct {
	ID          string                 `json:"id"`
	Type        string                 `json:"type"`
	AggregateID string                 `json:"aggregate_id"`
	Data        interface{}            `json:"data"`
	Metadata    map[string]interface{} `json:"metadata"`
}

// JSONEventWithVersion is a JSON-serializable representation of EventWithVersion
type JSONEventWithVersion struct {
	Event   JSONEvent `json:"event"`
	Version string    `json:"version"`
}

// SimpleEvent is a simple implementation of synckit.Event for HTTP transport
type SimpleEvent struct {
	IDValue          string                 `json:"id"`
	TypeValue        string                 `json:"type"`
	AggregateIDValue string                 `json:"aggregate_id"`
	DataValue        interface{}            `json:"data"`
	MetadataValue    map[string]interface{} `json:"metadata"`
}

func (e *SimpleEvent) ID() string                       { return e.IDValue }
func (e *SimpleEvent) Type() string                     { return e.TypeValue }
func (e *SimpleEvent) AggregateID() string              { return e.AggregateIDValue }
func (e *SimpleEvent) Data() interface{}                { return e.DataValue }
func (e *SimpleEvent) Metadata() map[string]interface{} { return e.MetadataValue }

// toJSONEvent converts a synckit.Event to JSONEvent
func toJSONEvent(event synckit.Event) JSONEvent {
	return JSONEvent{
		ID:          event.ID(),
		Type:        event.Type(),
		AggregateID: event.AggregateID(),
		Data:        event.Data(),
		Metadata:    event.Metadata(),
	}
}

// toJSONEventWithVersion converts synckit.EventWithVersion to JSONEventWithVersion
func toJSONEventWithVersion(ev synckit.EventWithVersion) JSONEventWithVersion {
    var version string
    if ev.Version != nil {
        version = ev.Version.String()
    }
	return JSONEventWithVersion{
		Event:   toJSONEvent(ev.Event),
		Version: version,
	}
}

// fromJSONEvent converts JSONEvent to a concrete Event implementation
func fromJSONEvent(je JSONEvent) synckit.Event {
	return &SimpleEvent{
		IDValue:          je.ID,
		TypeValue:        je.Type,
		AggregateIDValue: je.AggregateID,
		DataValue:        je.Data,
		MetadataValue:    je.Metadata,
	}
}

// fromJSONEventWithVersion converts JSONEventWithVersion back to synckit.EventWithVersion
// It uses the SyncHandler's version parser to parse the version string
func fromJSONEventWithVersion(ctx context.Context, parser VersionParser, jev JSONEventWithVersion) (synckit.EventWithVersion, error) {
	version, err := parser(ctx, jev.Version)
	if err != nil {
		return synckit.EventWithVersion{}, fmt.Errorf("invalid version: %w", err)
	}

	event := &SimpleEvent{
		IDValue:          jev.Event.ID,
		TypeValue:        jev.Event.Type,
		AggregateIDValue: jev.Event.AggregateID,
		DataValue:        jev.Event.Data,
		MetadataValue:    jev.Event.Metadata,
	}

	return synckit.EventWithVersion{
		Event:   event,
		Version: version,
	}, nil
}
<|MERGE_RESOLUTION|>--- conflicted
+++ resolved
@@ -10,28 +10,18 @@
 
 // ServerOptions configures the HTTP transport server behavior
 type ServerOptions struct {
-<<<<<<< HEAD
-    // MaxRequestSize is the maximum allowed size of incoming request bodies in bytes (compressed)
-    // If 0, defaults to 10MB
-    MaxRequestSize int64
-
-    // MaxDecompressedSize is the maximum allowed size of decompressed request bodies in bytes
-    // This prevents zip-bomb attacks when handling gzip-compressed requests
-    // If 0, defaults to 20MB
-    MaxDecompressedSize int64
-
-    // CompressionEnabled enables gzip/deflate compression for responses
-    // Responses larger than CompressionThreshold will be compressed
-    CompressionEnabled bool
-=======
-	// MaxRequestSize is the maximum allowed size of incoming request bodies in bytes
+	// MaxRequestSize is the maximum allowed size of incoming request bodies in bytes (compressed)
 	// If 0, defaults to 10MB
 	MaxRequestSize int64
+
+	// MaxDecompressedSize is the maximum allowed size of decompressed request bodies in bytes
+	// This prevents zip-bomb attacks when handling gzip-compressed requests
+	// If 0, defaults to 20MB
+	MaxDecompressedSize int64
 
 	// CompressionEnabled enables gzip/deflate compression for responses
 	// Responses larger than CompressionThreshold will be compressed
 	CompressionEnabled bool
->>>>>>> 3822f60e
 
 	// CompressionThreshold is the minimum size in bytes before responses are compressed
 	// If CompressionEnabled is true and 0, defaults to 1KB
@@ -48,24 +38,14 @@
 
 // DefaultServerOptions returns the default server options
 func DefaultServerOptions() *ServerOptions {
-<<<<<<< HEAD
-    return &ServerOptions{
-        MaxRequestSize:       10 * 1024 * 1024, // 10MB
-        MaxDecompressedSize:  20 * 1024 * 1024, // 20MB
-        CompressionEnabled:   true,
-        CompressionThreshold: 1024,            // 1KB
-        RequestTimeout:       30 * time.Second, // 30s
-        ShutdownTimeout:      10 * time.Second, // 10s
-    }
-=======
 	return &ServerOptions{
 		MaxRequestSize:       10 * 1024 * 1024, // 10MB
+		MaxDecompressedSize:  20 * 1024 * 1024, // 20MB
 		CompressionEnabled:   true,
 		CompressionThreshold: 1024,            // 1KB
 		RequestTimeout:       30 * time.Second, // 30s
 		ShutdownTimeout:      10 * time.Second, // 10s
 	}
->>>>>>> 3822f60e
 }
 
 // ClientOptions configures the HTTP transport client behavior
