--- conflicted
+++ resolved
@@ -53,28 +53,18 @@
 	// CompressionEnabled enables sending Accept-Encoding header for gzip/deflate
 	CompressionEnabled bool
 
-<<<<<<< HEAD
-    // MaxResponseSize is the maximum allowed size of response bodies in bytes (compressed)
-    // If 0, defaults to 10MB
-    MaxResponseSize int64
-
-    // MaxDecompressedResponseSize is the maximum allowed size of decompressed response bodies in bytes
-    // This prevents zip-bomb attacks when handling gzip-compressed responses
-    // If 0, defaults to 20MB
-    MaxDecompressedResponseSize int64
-
-    // RequestTimeout is the maximum duration for a single request including retries
-    // If 0, defaults to 30 seconds
-    RequestTimeout time.Duration
-=======
-	// MaxResponseSize is the maximum allowed size of response bodies in bytes
+	// MaxResponseSize is the maximum allowed size of response bodies in bytes (compressed)
 	// If 0, defaults to 10MB
 	MaxResponseSize int64
+
+	// MaxDecompressedResponseSize is the maximum allowed size of decompressed response bodies in bytes
+	// This prevents zip-bomb attacks when handling gzip-compressed responses
+	// If 0, defaults to 20MB
+	MaxDecompressedResponseSize int64
 
 	// RequestTimeout is the maximum duration for a single request including retries
 	// If 0, defaults to 30 seconds
 	RequestTimeout time.Duration
->>>>>>> 3376bc68
 
 	// RetryMax is the maximum number of retries for failed requests
 	// If 0, defaults to 3
@@ -91,26 +81,15 @@
 
 // DefaultClientOptions returns the default client options
 func DefaultClientOptions() *ClientOptions {
-<<<<<<< HEAD
-    return &ClientOptions{
-        CompressionEnabled:          true,
-        MaxResponseSize:             10 * 1024 * 1024, // 10MB
-        MaxDecompressedResponseSize: 20 * 1024 * 1024, // 20MB
-        RequestTimeout:              30 * time.Second,  // 30s
-        RetryMax:                    3,                 // 3 retries
-        RetryWaitMin:                1 * time.Second,   // 1s
-        RetryWaitMax:                30 * time.Second,  // 30s
-    }
-=======
 	return &ClientOptions{
-		CompressionEnabled: true,
-		MaxResponseSize:    10 * 1024 * 1024, // 10MB
-		RequestTimeout:     30 * time.Second,  // 30s
-		RetryMax:          3,                 // 3 retries
-		RetryWaitMin:      1 * time.Second,   // 1s
-		RetryWaitMax:      30 * time.Second,  // 30s
+		CompressionEnabled:          true,
+		MaxResponseSize:             10 * 1024 * 1024, // 10MB
+		MaxDecompressedResponseSize: 20 * 1024 * 1024, // 20MB
+		RequestTimeout:              30 * time.Second,  // 30s
+		RetryMax:                    3,                 // 3 retries
+		RetryWaitMin:                1 * time.Second,   // 1s
+		RetryWaitMax:                30 * time.Second,  // 30s
 	}
->>>>>>> 3376bc68
 }
 
 // JSONEvent is a JSON-serializable representation of an Event
