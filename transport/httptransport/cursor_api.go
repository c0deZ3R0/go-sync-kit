--- conflicted
+++ resolved
@@ -1,11 +1,12 @@
 package httptransport
 
 import (
+	"encoding/json"
+	"errors"
+	"fmt"
 	"log"
-	"encoding/json"
-	"fmt"
-	"io"
 	"net/http"
+	"strings"
 
 	"github.com/c0deZ3R0/go-sync-kit/cursor"
 )
@@ -37,11 +38,7 @@
 
 func (h *SyncHandler) handlePullCursor(w http.ResponseWriter, r *http.Request, options *CursorOptions) {
 	if r.Method != http.MethodPost {
-<<<<<<< HEAD
-		respondWithError(w, r, http.StatusMethodNotAllowed, "method not allowed", h.options)
-=======
 		h.respondErr(w, r, http.StatusMethodNotAllowed, "method not allowed")
->>>>>>> 4a0525dd
 		return
 	}
 
@@ -51,24 +48,30 @@
 	}
 
 	// Check Content-Length if available
-	if r.ContentLength > options.MaxRequestSize {
-log.Printf("Request too large, length: %d", r.ContentLength)
+	if r.ContentLength > 0 && r.ContentLength > options.MaxRequestSize {
+		log.Printf("Request too large, length: %d", r.ContentLength)
 		h.respondErr(w, r, http.StatusRequestEntityTooLarge,
 			fmt.Sprintf("request body too large: maximum size is %d bytes", options.MaxRequestSize))
 		return
 	}
+	if r.ContentLength < 0 {
+		h.respondErr(w, r, http.StatusBadRequest, "invalid Content-Length")
+		return
+	}
 
 	// Wrap body in a LimitReader to prevent memory exhaustion
-	limitedReader := io.LimitReader(r.Body, options.MaxRequestSize)
+	r.Body = http.MaxBytesReader(w, r.Body, options.MaxRequestSize)
 
 	var req PullCursorRequest
-<<<<<<< HEAD
 	if err := json.NewDecoder(r.Body).Decode(&req); err != nil {
-		respondWithError(w, r, http.StatusBadRequest, "bad request: "+err.Error(), h.options)
-=======
-	if err := json.NewDecoder(limitedReader).Decode(&req); err != nil {
+		var mbe *http.MaxBytesError
+		if errors.As(err, &mbe) || strings.Contains(err.Error(), "http: request body too large") {
+			h.respondErr(w, r, http.StatusRequestEntityTooLarge,
+				fmt.Sprintf("request body too large: maximum size is %d bytes", options.MaxRequestSize))
+			return
+		}
+		// For other decode errors, treat as bad request
 		h.respondErr(w, r, http.StatusBadRequest, "bad request: "+err.Error())
->>>>>>> 4a0525dd
 		return
 	}
 
@@ -77,20 +80,12 @@
 	if req.Since != nil {
 		c, err := cursor.UnmarshalWire(req.Since)
 		if err != nil {
-<<<<<<< HEAD
-			respondWithError(w, r, http.StatusBadRequest, "bad cursor: "+err.Error(), h.options)
-=======
 			h.respondErr(w, r, http.StatusBadRequest, "bad cursor: "+err.Error())
->>>>>>> 4a0525dd
 			return
 		}
 		ic, ok := c.(cursor.IntegerCursor)
 		if !ok {
-<<<<<<< HEAD
-			respondWithError(w, r, http.StatusBadRequest, "cursor kind not supported by this store", h.options)
-=======
 			h.respondErr(w, r, http.StatusBadRequest, "cursor kind not supported by this store")
->>>>>>> 4a0525dd
 			return
 		}
 		since = cursor.IntegerCursor{Seq: ic.Seq}
@@ -99,11 +94,7 @@
 	// Load events since
 	events, err := h.store.Load(r.Context(), since)
 	if err != nil {
-<<<<<<< HEAD
-		respondWithError(w, r, http.StatusInternalServerError, "could not load events", h.options)
-=======
 		h.respondErr(w, r, http.StatusInternalServerError, "could not load events")
->>>>>>> 4a0525dd
 		return
 	}
 
@@ -137,9 +128,5 @@
 	respondWithJSON(w, r, http.StatusOK, PullCursorResponse{
 		Events: jsonEvents,
 		Next:   nextWire,
-<<<<<<< HEAD
-	}, h.options)
-=======
 	}, options.ServerOptions)
->>>>>>> 4a0525dd
 }