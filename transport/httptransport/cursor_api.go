--- conflicted
+++ resolved
@@ -2,11 +2,7 @@
 
 import (
 	"encoding/json"
-<<<<<<< HEAD
 	"io"
-=======
-	"errors"
->>>>>>> 7d12ed59
 	"log"
 	"net/http"
 
@@ -55,22 +51,15 @@
 	}
 
 	// Create safe reader that handles both compressed and decompressed size limits
-<<<<<<< HEAD
 	safeReader, cleanup, err := createSafeRequestReader(w, r, options.ServerOptions)
 	if err != nil {
 		respondWithMappedError(w, r, err, "invalid request body", options.ServerOptions)
-=======
-	safeReader, cleanup, err := createSafeRequestReader(w, r, h.options)
-	if err != nil {
-		respondWithError(w, r, http.StatusBadRequest, "invalid request body", h.options)
->>>>>>> 7d12ed59
 		return
 	}
 	defer cleanup()
 
 	var req PullCursorRequest
 	if err := json.NewDecoder(safeReader).Decode(&req); err != nil {
-<<<<<<< HEAD
 		if err == io.EOF {
 			h.respondErr(w, r, http.StatusBadRequest, "empty request body")
 			return
@@ -78,19 +67,6 @@
 		// Use mapped error handling for consistent HTTP status codes
 		respondWithMappedError(w, r, err, "invalid request body", options.ServerOptions)
 		return
-=======
-		if errors.Is(err, errDecompressedTooLarge) {
-			respondWithError(w, r, http.StatusRequestEntityTooLarge, "request entity too large", h.options)
-			return
-		}
-		var maxErr *http.MaxBytesError
-		if errors.As(err, &maxErr) {
-			respondWithError(w, r, http.StatusRequestEntityTooLarge, "request entity too large", h.options)
-			return
-		}
-		respondWithError(w, r, http.StatusBadRequest, "bad request", h.options)
-	return
->>>>>>> 7d12ed59
 	}
 
 	// Integer mode first
