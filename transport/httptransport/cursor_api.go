package httptransport

import (
	"encoding/json"
	"errors"
<<<<<<< HEAD
=======
	"fmt"
	"log"
>>>>>>> 3822f60e
	"net/http"
	"strings"

	"github.com/c0deZ3R0/go-sync-kit/cursor"
)

type PullCursorRequest struct {
	Since *cursor.WireCursor `json:"since,omitempty"`
	Limit int                `json:"limit,omitempty"`
}

type PullCursorResponse struct {
	Events []JSONEventWithVersion `json:"events"`
	Next   *cursor.WireCursor     `json:"next,omitempty"`
}

// CursorOptions configures the cursor handler
type CursorOptions struct {
	*ServerOptions
}

// NewCursorOptions returns default cursor options
func NewCursorOptions() *CursorOptions {
	return &CursorOptions{
		ServerOptions: DefaultServerOptions(),
	}
}

// testLogger is used for debugging in tests
var testLogger *log.Logger

func (h *SyncHandler) handlePullCursor(w http.ResponseWriter, r *http.Request, options *CursorOptions) {
	if r.Method != http.MethodPost {
		h.respondErr(w, r, http.StatusMethodNotAllowed, "method not allowed")
		return
	}

	// Log request details if logger is available
	if testLogger != nil {
		testLogger.Printf("Request ContentLength: %d, MaxRequestSize: %d", r.ContentLength, options.MaxRequestSize)
	}

	// Check Content-Length if available
	if r.ContentLength > 0 && r.ContentLength > options.MaxRequestSize {
		log.Printf("Request too large, length: %d", r.ContentLength)
		h.respondErr(w, r, http.StatusRequestEntityTooLarge,
			fmt.Sprintf("request body too large: maximum size is %d bytes", options.MaxRequestSize))
		return
	}
	if r.ContentLength < 0 {
		h.respondErr(w, r, http.StatusBadRequest, "invalid Content-Length")
		return
	}

<<<<<<< HEAD
	// Create safe reader that handles both compressed and decompressed size limits
	safeReader, cleanup, err := createSafeRequestReader(w, r, h.options)
	if err != nil {
		respondWithError(w, r, http.StatusBadRequest, "invalid request body", h.options)
		return
	}
	defer cleanup()

	var req PullCursorRequest
	if err := json.NewDecoder(safeReader).Decode(&req); err != nil {
		if errors.Is(err, errDecompressedTooLarge) {
			respondWithError(w, r, http.StatusRequestEntityTooLarge, "request entity too large", h.options)
			return
		}
		var maxErr *http.MaxBytesError
		if errors.As(err, &maxErr) {
			respondWithError(w, r, http.StatusRequestEntityTooLarge, "request entity too large", h.options)
			return
		}
		respondWithError(w, r, http.StatusBadRequest, "bad request", h.options)
=======
	// Wrap body in a LimitReader to prevent memory exhaustion
	r.Body = http.MaxBytesReader(w, r.Body, options.MaxRequestSize)

	var req PullCursorRequest
	if err := json.NewDecoder(r.Body).Decode(&req); err != nil {
		var mbe *http.MaxBytesError
		if errors.As(err, &mbe) || strings.Contains(err.Error(), "http: request body too large") {
			h.respondErr(w, r, http.StatusRequestEntityTooLarge,
				fmt.Sprintf("request body too large: maximum size is %d bytes", options.MaxRequestSize))
			return
		}
		// For other decode errors, treat as bad request
		h.respondErr(w, r, http.StatusBadRequest, "bad request: "+err.Error())
>>>>>>> 3822f60e
		return
	}

	// Integer mode first
	since := cursor.IntegerCursor{Seq: 0}
	if req.Since != nil {
		c, err := cursor.UnmarshalWire(req.Since)
		if err != nil {
			h.respondErr(w, r, http.StatusBadRequest, "bad cursor: "+err.Error())
			return
		}
		ic, ok := c.(cursor.IntegerCursor)
		if !ok {
			h.respondErr(w, r, http.StatusBadRequest, "cursor kind not supported by this store")
			return
		}
		since = cursor.IntegerCursor{Seq: ic.Seq}
	}

	// Load events since
	events, err := h.store.Load(r.Context(), since)
	if err != nil {
		h.respondErr(w, r, http.StatusInternalServerError, "could not load events")
		return
	}

	// Apply limit if specified
	limit := req.Limit
	if limit <= 0 || limit > 1000 {
		limit = 200 // reasonable default
	}
	if len(events) > limit {
		events = events[:limit]
	}

	// Map to JSON
	jsonEvents := make([]JSONEventWithVersion, len(events))
	var maxSeq int64
	for i, ev := range events {
		jsonEvents[i] = toJSONEventWithVersion(ev)
		if ic, ok := ev.Version.(cursor.IntegerCursor); ok && int64(ic.Seq) > maxSeq {
			maxSeq = int64(ic.Seq)
		}
	}

	// Next cursor
	var nextWire *cursor.WireCursor
	// Use ParseVersion here to ensure synckit.Version compatibility
	if maxSeq > 0 {
		nextCursor, _ := cursor.MarshalWire(cursor.IntegerCursor{Seq: uint64(maxSeq)})
		nextWire = nextCursor
	}

	respondWithJSON(w, r, http.StatusOK, PullCursorResponse{
		Events: jsonEvents,
		Next:   nextWire,
	}, options.ServerOptions)
}<|MERGE_RESOLUTION|>--- conflicted
+++ resolved
@@ -3,13 +3,8 @@
 import (
 	"encoding/json"
 	"errors"
-<<<<<<< HEAD
-=======
-	"fmt"
 	"log"
->>>>>>> 3822f60e
 	"net/http"
-	"strings"
 
 	"github.com/c0deZ3R0/go-sync-kit/cursor"
 )
@@ -50,19 +45,6 @@
 		testLogger.Printf("Request ContentLength: %d, MaxRequestSize: %d", r.ContentLength, options.MaxRequestSize)
 	}
 
-	// Check Content-Length if available
-	if r.ContentLength > 0 && r.ContentLength > options.MaxRequestSize {
-		log.Printf("Request too large, length: %d", r.ContentLength)
-		h.respondErr(w, r, http.StatusRequestEntityTooLarge,
-			fmt.Sprintf("request body too large: maximum size is %d bytes", options.MaxRequestSize))
-		return
-	}
-	if r.ContentLength < 0 {
-		h.respondErr(w, r, http.StatusBadRequest, "invalid Content-Length")
-		return
-	}
-
-<<<<<<< HEAD
 	// Create safe reader that handles both compressed and decompressed size limits
 	safeReader, cleanup, err := createSafeRequestReader(w, r, h.options)
 	if err != nil {
@@ -83,22 +65,7 @@
 			return
 		}
 		respondWithError(w, r, http.StatusBadRequest, "bad request", h.options)
-=======
-	// Wrap body in a LimitReader to prevent memory exhaustion
-	r.Body = http.MaxBytesReader(w, r.Body, options.MaxRequestSize)
-
-	var req PullCursorRequest
-	if err := json.NewDecoder(r.Body).Decode(&req); err != nil {
-		var mbe *http.MaxBytesError
-		if errors.As(err, &mbe) || strings.Contains(err.Error(), "http: request body too large") {
-			h.respondErr(w, r, http.StatusRequestEntityTooLarge,
-				fmt.Sprintf("request body too large: maximum size is %d bytes", options.MaxRequestSize))
-			return
-		}
-		// For other decode errors, treat as bad request
-		h.respondErr(w, r, http.StatusBadRequest, "bad request: "+err.Error())
->>>>>>> 3822f60e
-		return
+	return
 	}
 
 	// Integer mode first
