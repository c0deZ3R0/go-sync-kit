--- conflicted
+++ resolved
@@ -2,12 +2,9 @@
 
 import (
 	"encoding/json"
-<<<<<<< HEAD
 	"errors"
 	"fmt"
-=======
 	"io"
->>>>>>> 9cd29350
 	"log"
 	"net/http"
 
@@ -54,7 +51,7 @@
 	if r.ContentLength > options.MaxRequestSize {
 		respondWithError(w, r, http.StatusRequestEntityTooLarge, 
 			fmt.Sprintf("request body too large: maximum size is %d bytes", options.MaxRequestSize), options.ServerOptions)
-		return
+	return
 	}
 
 	// Log request details if logger is available
@@ -65,38 +62,20 @@
 	// Create safe reader that handles both compressed and decompressed size limits
 	safeReader, cleanup, err := createSafeRequestReader(w, r, options.ServerOptions)
 	if err != nil {
-<<<<<<< HEAD
-		respondWithError(w, r, http.StatusBadRequest, "invalid request body", options.ServerOptions)
-=======
 		respondWithMappedError(w, r, err, "invalid request body", options.ServerOptions)
->>>>>>> 9cd29350
 		return
 	}
 	defer cleanup()
 
 	var req PullCursorRequest
 	if err := json.NewDecoder(safeReader).Decode(&req); err != nil {
-<<<<<<< HEAD
-		if errors.Is(err, errDecompressedTooLarge) {
-			respondWithError(w, r, http.StatusRequestEntityTooLarge, "request entity too large", options.ServerOptions)
-			return
-		}
-		var maxErr *http.MaxBytesError
-		if errors.As(err, &maxErr) {
-			respondWithError(w, r, http.StatusRequestEntityTooLarge, "request entity too large", options.ServerOptions)
-			return
-		}
-		respondWithError(w, r, http.StatusBadRequest, "bad request", options.ServerOptions)
-	return
-=======
 		if err == io.EOF {
 			h.respondErr(w, r, http.StatusBadRequest, "empty request body")
 			return
 		}
 		// Use mapped error handling for consistent HTTP status codes
 		respondWithMappedError(w, r, err, "invalid request body", options.ServerOptions)
-		return
->>>>>>> 9cd29350
+	return
 	}
 
 	// Integer mode first
