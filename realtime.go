package sync

import (
	"context"
	"fmt"
	"math"
	"sync"
	"time"
)

// RealtimeNotifier provides real-time push notifications when data changes.
// This is separate from Transport to allow for different notification mechanisms
// (WebSockets, SSE, NATS, etc.) while keeping the sync logic agnostic.
type RealtimeNotifier interface {
	// Subscribe starts listening for real-time notifications
	// The handler will be called when new data is available for sync
	Subscribe(ctx context.Context, handler NotificationHandler) error

	// Unsubscribe stops listening for notifications
	Unsubscribe() error

	// Notify sends a notification to connected clients (server-side)
	Notify(ctx context.Context, notification Notification) error

	// IsConnected returns true if the real-time connection is active
	IsConnected() bool

	// Close closes the notifier connection
	Close() error
}

// NotificationHandler processes incoming real-time notifications
type NotificationHandler func(notification Notification) error

// Notification represents a real-time update notification
type Notification struct {
	// Type of notification (data_changed, sync_requested, etc.)
	Type string

	// Source identifies where the change originated
	Source string

	// AggregateIDs that were affected (optional, for filtering)
	AggregateIDs []string

	// Metadata for additional context
	Metadata map[string]interface{}

	// Timestamp when the notification was created
	Timestamp time.Time
}

// NotificationFilter allows filtering which notifications to process
type NotificationFilter func(notification Notification) bool

// RealtimeSyncOptions extends SyncOptions with real-time capabilities
type RealtimeSyncOptions struct {
	SyncOptions

	// RealtimeNotifier for push notifications (optional)
	RealtimeNotifier RealtimeNotifier

	// NotificationFilter to process only relevant notifications
	NotificationFilter NotificationFilter

	// DisablePolling stops periodic sync when real-time is active
	DisablePolling bool

	// FallbackInterval for polling when real-time connection is lost
	FallbackInterval time.Duration

	// ReconnectBackoff strategy for reconnecting to real-time notifications
	ReconnectBackoff BackoffStrategy
}

// BackoffStrategy defines how to handle reconnection delays
type BackoffStrategy interface {
	// NextDelay returns the delay before the next reconnection attempt
	NextDelay(attempt int) time.Duration

	// Reset resets the backoff strategy after a successful connection
	Reset()
}

// ExponentialBackoff implements exponential backoff with jitter
type ExponentialBackoff struct {
	InitialDelay time.Duration
	MaxDelay     time.Duration
	Multiplier   float64
}

func (eb *ExponentialBackoff) NextDelay(attempt int) time.Duration {
<<<<<<< HEAD
	// Ensure attempt is at least 0
	if attempt < 0 {
		attempt = 0
	}

	// Base delay is always InitialDelay
	delay := float64(eb.InitialDelay)

	// Calculate exponential multiplier: Multiplier^attempt
	multiplier := 1.0
	for i := 0; i < attempt; i++ {
		multiplier *= eb.Multiplier
=======
	if attempt <= 0 {
		return min(eb.InitialDelay, eb.MaxDelay)
	}
	// Compute multiplier^attempt using math.Pow on floats, then clamp to maxDelay,
	// but convert to integer duration safely.
	factor := math.Pow(eb.Multiplier, float64(attempt))
	delay := time.Duration(float64(eb.InitialDelay) * factor)
	if delay > eb.MaxDelay || delay < 0 {
		return eb.MaxDelay
>>>>>>> 3b0c17c3
	}

	// Apply multiplier to initial delay
	result := time.Duration(delay * multiplier)

	// Cap at MaxDelay
	if result > eb.MaxDelay {
		result = eb.MaxDelay
	}

	return result
}

func min(a, b time.Duration) time.Duration {
	if a < b {
		return a
	}
	return b
}

func (eb *ExponentialBackoff) Reset() {
	// Nothing to reset for exponential backoff
}

// RealtimeSyncManager extends SyncManager with real-time capabilities
type RealtimeSyncManager interface {
	SyncManager

	// EnableRealtime starts real-time notifications
	EnableRealtime(ctx context.Context) error

	// DisableRealtime stops real-time notifications and falls back to polling
	DisableRealtime() error

	// IsRealtimeActive returns true if real-time notifications are active
	IsRealtimeActive() bool

	// GetConnectionStatus returns the current real-time connection status
	GetConnectionStatus() ConnectionStatus
}

// ConnectionStatus represents the state of the real-time connection
type ConnectionStatus struct {
	Connected         bool
	LastConnected     time.Time
	ReconnectAttempts int
	Error             error
}

// NewRealtimeSyncManager creates a sync manager with real-time capabilities
func NewRealtimeSyncManager(store EventStore, transport Transport, options *RealtimeSyncOptions) RealtimeSyncManager {
	if options == nil {
		options = &RealtimeSyncOptions{
			SyncOptions: SyncOptions{
				BatchSize:        100,
				MetricsCollector: &NoOpMetricsCollector{},
			},
			FallbackInterval: 30 * time.Second,
			ReconnectBackoff: &ExponentialBackoff{
				InitialDelay: 1 * time.Second,
				MaxDelay:     30 * time.Second,
				Multiplier:   2.0,
			},
		}
	}

	// Ensure metrics collector is initialized
	if options.SyncOptions.MetricsCollector == nil {
		options.SyncOptions.MetricsCollector = &NoOpMetricsCollector{}
	}

	return &realtimeSyncManager{
		syncManager: syncManager{
			store:     store,
			transport: transport,
			options:   options.SyncOptions,
		},
		realtimeOptions:  *options,
		connectionStatus: ConnectionStatus{},
	}
}

// getStopChannel safely gets the notification stop channel
func (rsm *realtimeSyncManager) getStopChannel() <-chan struct{} {
	rsm.realtimeMu.RLock()
	defer rsm.realtimeMu.RUnlock()
	return rsm.notificationStop
}

// Helper methods for thread-safe connectionStatus updates
func (rsm *realtimeSyncManager) updateConnectionStatus(connected bool, lastConnected time.Time, err error) {
	rsm.realtimeMu.Lock()
	defer rsm.realtimeMu.Unlock()

	rsm.connectionStatus.Connected = connected
	if !lastConnected.IsZero() {
		rsm.connectionStatus.LastConnected = lastConnected
	}
	rsm.connectionStatus.Error = err
}

func (rsm *realtimeSyncManager) updateReconnectAttempts(attempts int) {
	rsm.realtimeMu.Lock()
	defer rsm.realtimeMu.Unlock()

	rsm.connectionStatus.ReconnectAttempts = attempts
}

// realtimeSyncManager implements RealtimeSyncManager
type realtimeSyncManager struct {
	syncManager
	realtimeOptions  RealtimeSyncOptions
	connectionStatus ConnectionStatus
	realtimeMu       sync.RWMutex
	notificationStop chan struct{}
	fallbackTicker   *time.Ticker
}

// EnableRealtime starts real-time notifications
func (rsm *realtimeSyncManager) EnableRealtime(ctx context.Context) error {
	rsm.realtimeMu.Lock()
	defer rsm.realtimeMu.Unlock()

	if rsm.realtimeOptions.RealtimeNotifier == nil {
		return fmt.Errorf("no realtime notifier configured")
	}

	if rsm.notificationStop != nil {
		return fmt.Errorf("realtime notifications already active")
	}

	rsm.notificationStop = make(chan struct{})

	// Start notification handler
	go rsm.handleNotifications(ctx)

	// Start connection monitor
	go rsm.monitorConnection(ctx)

	return nil
}

// DisableRealtime stops real-time notifications
func (rsm *realtimeSyncManager) DisableRealtime() error {
	rsm.realtimeMu.Lock()
	defer rsm.realtimeMu.Unlock()

	if rsm.notificationStop == nil {
		return fmt.Errorf("realtime notifications not active")
	}

	close(rsm.notificationStop)
	rsm.notificationStop = nil

	if rsm.fallbackTicker != nil {
		rsm.fallbackTicker.Stop()
		rsm.fallbackTicker = nil
	}

	if rsm.realtimeOptions.RealtimeNotifier != nil {
		rsm.realtimeOptions.RealtimeNotifier.Unsubscribe()
	}

	return nil
}

// IsRealtimeActive returns true if real-time notifications are active
func (rsm *realtimeSyncManager) IsRealtimeActive() bool {
	rsm.realtimeMu.RLock()
	defer rsm.realtimeMu.RUnlock()
	return rsm.notificationStop != nil
}

// GetConnectionStatus returns the current connection status
func (rsm *realtimeSyncManager) GetConnectionStatus() ConnectionStatus {
	rsm.realtimeMu.RLock()
	defer rsm.realtimeMu.RUnlock()
	return rsm.connectionStatus
}

func (rsm *realtimeSyncManager) handleNotifications(ctx context.Context) {
	notifier := rsm.realtimeOptions.RealtimeNotifier
	backoff := rsm.realtimeOptions.ReconnectBackoff
	if backoff == nil {
		backoff = &ExponentialBackoff{
			InitialDelay: 1 * time.Second,
			MaxDelay:     30 * time.Second,
			Multiplier:   2.0,
		}
	}

	// Add maximum timeout for connection attempts
	maxTimeout := 5 * time.Minute
	attempt := 0

	for {
		// FIXED: Check stop channel under lock to avoid race
		rsm.realtimeMu.RLock()
		stopChan := rsm.notificationStop
		rsm.realtimeMu.RUnlock()

		if stopChan == nil {
			return // Already stopped
		}

		select {
		case <-ctx.Done():
			return
		case <-stopChan: // Use local copy to avoid race
			return
		default:
		}

		// Try to subscribe to notifications
		err := notifier.Subscribe(ctx, func(notification Notification) error {
			// Reset backoff on successful notification
			backoff.Reset()
			attempt = 0

			// FIXED: Use thread-safe helper method
			rsm.updateConnectionStatus(true, time.Now(), nil)

			// Apply filter if configured
			if rsm.realtimeOptions.NotificationFilter != nil {
				if !rsm.realtimeOptions.NotificationFilter(notification) {
					return nil // Skip filtered notifications
				}
			}

			// Handle different notification types
			switch notification.Type {
			case "data_changed", "sync_requested":
				// Trigger sync in background
				go func() {
					syncCtx, cancel := context.WithTimeout(context.Background(), 30*time.Second)
					defer cancel()

					result, err := rsm.Sync(syncCtx)
					if err == nil {
						rsm.notifySubscribers(result)
					}
				}()
			}

			return nil
		})

		if err != nil {
			// FIXED: Use thread-safe helper methods
			rsm.updateConnectionStatus(false, time.Time{}, err)
			rsm.updateReconnectAttempts(attempt)

			// Start fallback polling if not disabled
			if !rsm.realtimeOptions.DisablePolling && rsm.fallbackTicker == nil {
				rsm.startFallbackPolling(ctx)
			}

			// Wait before reconnecting
			delay := backoff.NextDelay(attempt)
			if delay > maxTimeout {
				delay = maxTimeout
			}
			attempt++

			// FIXED: Check stop channel under lock to avoid race
			rsm.realtimeMu.RLock()
			stopChan := rsm.notificationStop
			rsm.realtimeMu.RUnlock()

			if stopChan == nil {
				return // Already stopped
			}

			select {
			case <-ctx.Done():
				return
			case <-stopChan: // Use local copy to avoid race
				return
			case <-time.After(delay):
				continue
			}
		} else {
			// Connection successful, stop fallback polling
			rsm.stopFallbackPolling()
		}
	}
}

func (rsm *realtimeSyncManager) monitorConnection(ctx context.Context) {
	ticker := time.NewTicker(10 * time.Second)
	defer ticker.Stop()

	for {
		// FIXED: Check stop channel under lock to avoid race
		rsm.realtimeMu.RLock()
		stopChan := rsm.notificationStop
		rsm.realtimeMu.RUnlock()

		if stopChan == nil {
			return // Already stopped
		}

		select {
		case <-ctx.Done():
			return
		case <-stopChan: // Use local copy to avoid race
			return
		case <-ticker.C:
			if rsm.realtimeOptions.RealtimeNotifier != nil {
				connected := rsm.realtimeOptions.RealtimeNotifier.IsConnected()

				// FIXED: Use thread-safe helper method and check status while holding lock
				rsm.realtimeMu.Lock()
				prevConnected := rsm.connectionStatus.Connected
				rsm.realtimeMu.Unlock()

				if prevConnected != connected {
					if connected {
						rsm.updateConnectionStatus(true, time.Now(), nil)
						rsm.stopFallbackPolling()
					} else {
						rsm.updateConnectionStatus(false, time.Time{}, nil)
						rsm.startFallbackPolling(ctx)
					}
				}
			}
		}
	}
}

func (rsm *realtimeSyncManager) startFallbackPolling(ctx context.Context) {
	rsm.realtimeMu.Lock()
	if rsm.fallbackTicker != nil || rsm.realtimeOptions.DisablePolling {
		rsm.realtimeMu.Unlock()
		return
	}

	rsm.fallbackTicker = time.NewTicker(rsm.realtimeOptions.FallbackInterval)
	ticker := rsm.fallbackTicker // Keep local reference
	rsm.realtimeMu.Unlock()

	go func() {
		defer ticker.Stop()

		for {
			// FIXED: Check stop channel under lock to avoid race
			rsm.realtimeMu.RLock()
			stopChan := rsm.notificationStop
			tickChan := rsm.fallbackTicker.C
			rsm.realtimeMu.RUnlock()

			if stopChan == nil {
				return // Already stopped
			}

			select {
			case <-ctx.Done():
				return
			case <-stopChan: // Use local copy to avoid race
				return
			case <-tickChan:
				// Only poll if real-time is not connected
				if !rsm.realtimeOptions.RealtimeNotifier.IsConnected() {
					go func() {
						syncCtx, cancel := context.WithTimeout(context.Background(), 30*time.Second)
						defer cancel()

						result, err := rsm.Sync(syncCtx)
						if err == nil {
							rsm.notifySubscribers(result)
						}
					}()
				}
			}
		}
	}()
}

func (rsm *realtimeSyncManager) stopFallbackPolling() {
	rsm.realtimeMu.Lock()
	defer rsm.realtimeMu.Unlock()

	if rsm.fallbackTicker != nil {
		rsm.fallbackTicker.Stop()
		rsm.fallbackTicker = nil
	}
}

// Close extends the base close method to handle real-time resources
func (rsm *realtimeSyncManager) Close() error {
	// Disable real-time first
	rsm.DisableRealtime()

	// Close the notifier
	if rsm.realtimeOptions.RealtimeNotifier != nil {
		if err := rsm.realtimeOptions.RealtimeNotifier.Close(); err != nil {
			// Log error but continue with cleanup
		}
	}

	// Call base close
	return rsm.syncManager.Close()
}<|MERGE_RESOLUTION|>--- conflicted
+++ resolved
@@ -90,20 +90,6 @@
 }
 
 func (eb *ExponentialBackoff) NextDelay(attempt int) time.Duration {
-<<<<<<< HEAD
-	// Ensure attempt is at least 0
-	if attempt < 0 {
-		attempt = 0
-	}
-
-	// Base delay is always InitialDelay
-	delay := float64(eb.InitialDelay)
-
-	// Calculate exponential multiplier: Multiplier^attempt
-	multiplier := 1.0
-	for i := 0; i < attempt; i++ {
-		multiplier *= eb.Multiplier
-=======
 	if attempt <= 0 {
 		return min(eb.InitialDelay, eb.MaxDelay)
 	}
@@ -113,18 +99,8 @@
 	delay := time.Duration(float64(eb.InitialDelay) * factor)
 	if delay > eb.MaxDelay || delay < 0 {
 		return eb.MaxDelay
->>>>>>> 3b0c17c3
-	}
-
-	// Apply multiplier to initial delay
-	result := time.Duration(delay * multiplier)
-
-	// Cap at MaxDelay
-	if result > eb.MaxDelay {
-		result = eb.MaxDelay
-	}
-
-	return result
+	}
+	return delay
 }
 
 func min(a, b time.Duration) time.Duration {
